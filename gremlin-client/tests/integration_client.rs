mod common;

use std::collections::HashSet;
use std::iter::FromIterator;

use chrono::{offset::TimeZone, DateTime, Utc};
use gremlin_client::{
    ConnectionOptions, GremlinClient, GremlinError, List, TlsOptions, ToGValue,
    TraversalExplanation, TraversalMetrics, VertexProperty,
};
use gremlin_client::{Edge, GValue, Map, Vertex};

use common::io::{create_edge, create_vertex, expect_client, graph};

#[test]
fn test_client_connection_ok() {
    expect_client();
}

#[test]
fn test_empty_query() {
    assert_eq!(
        0,
        graph()
            .execute("g.V().hasLabel('NotFound')", &[])
            .expect("It should execute a traversal")
            .count()
    )
}

#[test]
fn test_session_empty_query() {
    let mut graph = graph();
    let sessioned_graph = graph
        .create_session("test-session".to_string())
        .expect("It should create a session.");
    assert_eq!(
        0,
        sessioned_graph
            .execute("g.V().hasLabel('Not Found')", &[])
            .expect("It should execute a traversal")
            .count()
    );
}

#[test]
fn test_ok_credentials() {
    let client = GremlinClient::connect(
        ConnectionOptions::builder()
            .host("localhost")
            .port(8183)
            .credentials("stephen", "password")
            .ssl(true)
            .tls_options(TlsOptions {
                accept_invalid_certs: true,
            })
            .build(),
    )
    .expect("Cannot connect");

    let result = client.execute("g.V().limit(1)", &[]);
    assert!(result.is_ok(), format!("{:?}", result));
}

#[test]
fn test_ko_credentials() {
    let client = GremlinClient::connect(
        ConnectionOptions::builder()
            .host("localhost")
            .port(8183)
            .credentials("stephen", "pwd")
            .ssl(true)
            .tls_options(TlsOptions {
                accept_invalid_certs: true,
            })
            .build(),
    )
    .expect("Cannot connect");

    let result = client.execute("g.V().limit(1)", &[]);
    assert!(result.is_err(), format!("{:?}", result));
}

#[test]
fn test_wrong_query() {
    let error = graph()
        .execute("g.V", &[])
        .expect_err("it should return an error");

    match error {
        GremlinError::Request((code, message)) => {
            assert_eq!(597, code);
            assert_eq!("No such property: V for class: org.apache.tinkerpop.gremlin.process.traversal.dsl.graph.GraphTraversalSource",message)
        }
        _ => panic!("wrong error type"),
    }
}

#[test]
fn test_wrong_alias() {
    let error = graph()
        .alias("foo")
        .execute("g.V()", &[])
        .expect_err("it should return an error");

    match error {
        GremlinError::Request((code, message)) => {
            assert_eq!(499, code);
            assert_eq!("Could not alias [g] to [foo] as [foo] not in the Graph or TraversalSource global bindings",message)
        }
        _ => panic!("wrong error type"),
    }
}

#[test]

fn test_vertex_query() {
    let graph = graph();
    let vertices = graph
        .execute(
            "g.V().hasLabel('person').has('name',name)",
            &[("name", &"marko")],
        )
        .expect("it should execute a query")
        .filter_map(Result::ok)
        .map(|f| f.take::<Vertex>())
        .collect::<Result<Vec<Vertex>, _>>()
        .expect("It should be ok");

    assert_eq!("person", vertices[0].label());
}
#[test]
fn test_edge_query() {
    let graph = graph();
    let edges = graph
        .execute("g.E().hasLabel('knows').limit(1)", &[])
        .expect("it should execute a query")
        .filter_map(Result::ok)
        .map(|f| f.take::<Edge>())
        .collect::<Result<Vec<Edge>, _>>()
        .expect("It should be ok");

    assert_eq!("knows", edges[0].label());
}

#[test]
fn test_vertex_creation() {
    let graph = graph();
    let mark = create_vertex(&graph, "mark");

    assert_eq!("person", mark.label());

    let value_map = graph
        .execute("g.V(identity).valueMap()", &[("identity", mark.id())])
        .expect("should fetch valueMap with properties")
        .filter_map(Result::ok)
        .map(|f| f.take::<Map>())
        .collect::<Result<Vec<Map>, _>>()
        .expect("It should be ok");

    assert_eq!(1, value_map.len());

    assert_eq!(
        Some(&GValue::List(vec![String::from("mark").into()].into())),
        value_map[0].get("name")
    );
}

#[test]
fn test_complex_vertex_creation_with_properties() {
    let graph = graph();

    let q = r#"
        g.addV('person')
            .property('id',UUID.randomUUID())
            .property('name',name)
            .property('age',age)
            .property('time',time)
            .property('score',score)
            .property('uuid',uuid)
            .property('date',new Date(date))
            .property('dateTime',dateTime)
            .propertyMap()"#;

    let uuid = uuid::Uuid::new_v4();
    let params: &[(&str, &dyn ToGValue)] = &[
        ("age", &22),
        ("time", &(22 as i64)),
        ("name", &"mark"),
        ("score", &3.2),
        ("uuid", &uuid),
        ("dateTime", &chrono::Utc.timestamp(1551825863, 0)),
        ("date", &(1551825863 as i64)),
    ];
    let results = graph
        .execute(q, params)
        .expect("it should execute addV")
        .filter_map(Result::ok)
        .map(|f| f.take::<Map>())
        .collect::<Result<Vec<Map>, _>>()
        .expect("It should be ok");

    let properties = &results[0];

    assert_eq!(8, properties.len());

    assert_eq!(
        &22,
        properties["age"].get::<List>().unwrap()[0]
            .get::<VertexProperty>()
            .unwrap()
            .get::<i32>()
            .unwrap()
    );

    assert_eq!(
        &22,
        properties["time"].get::<List>().unwrap()[0]
            .get::<VertexProperty>()
            .unwrap()
            .get::<i64>()
            .unwrap()
    );

    assert_eq!(
        &chrono::Utc.timestamp_millis(1551825863),
        properties["date"].get::<List>().unwrap()[0]
            .get::<VertexProperty>()
            .unwrap()
            .get::<chrono::DateTime<chrono::Utc>>()
            .unwrap()
    );

    assert!(properties["id"].get::<List>().unwrap()[0]
        .get::<VertexProperty>()
        .unwrap()
        .get::<uuid::Uuid>()
        .is_ok());

    assert_eq!(
        &uuid,
        properties["uuid"].get::<List>().unwrap()[0]
            .get::<VertexProperty>()
            .unwrap()
            .get::<uuid::Uuid>()
            .unwrap()
    );

    assert_eq!(
        &String::from("mark"),
        properties["name"].get::<List>().unwrap()[0]
            .get::<VertexProperty>()
            .unwrap()
            .get::<String>()
            .unwrap()
    );

    assert_eq!(
        &3.2,
        properties["score"].get::<List>().unwrap()[0]
            .get::<VertexProperty>()
            .unwrap()
            .get::<f64>()
            .unwrap()
    );

    assert_eq!(
        &chrono::Utc.timestamp(1551825863, 0),
        properties["dateTime"].get::<List>().unwrap()[0]
            .get::<VertexProperty>()
            .unwrap()
            .get::<chrono::DateTime<chrono::Utc>>()
            .unwrap()
    );
}

#[test]
<<<<<<< HEAD
fn test_list_cardinality() {
    let graph = graph();

    //split into 2 queries due to the bindings limit

    let q1 = r#"
        g.addV('person')
            .property(list, 'name','name1')
            .property(list, 'name','name2')
            .property(list, 'name','name2')
            .property(list, 'name','name3')
            .property(list, 'num1', i32_1)
            .property(list, 'num1', i32_2)
            .property(list, 'num1', i32_3)
            .property(list, 'num1', i32_4)
            .property(list, 'num2', i64_1)
            .property(list, 'num2', i64_2)
            .property(list, 'num2', i64_3)
            .property(list, 'num2', i64_4)
            .property(list, 'float1', f32_1)
            .property(list, 'float1', f32_2)
            .property(list, 'float1', f32_3)
            .property(list, 'float1', f32_4)
            .valueMap()"#;

    let q2 = r#"
        g.addV('person')
            .property(list, 'double1', f64_1)
            .property(list, 'double1', f64_2)
            .property(list, 'double1', f64_3)
            .property(list, 'double1', f64_4)
            .property(list, 'date1', date_1)
            .property(list, 'date1', date_2)
            .property(list, 'date1', date_3)
            .property(list, 'date1', date_4)
            .property(list, 'uuid1', uuid_1)
            .property(list, 'uuid1', uuid_2)
            .property(list, 'uuid1', uuid_3)
            .property(list, 'uuid1', uuid_4)
            .property(list, 'bool1', bool_1)
            .property(list, 'bool1', bool_2)
            .property(list, 'bool1', bool_3)
            .property(list, 'bool1', bool_4)
            .valueMap()"#;

    let date_1 = Utc.timestamp(1, 0);
    let date_2 = Utc.timestamp(1, 0);
    let date_3 = Utc.timestamp(2, 0);
    let date_4 = Utc.timestamp(3, 0);

    let uuid_1 = uuid::Uuid::new_v4();
    let uuid_2 = uuid::Uuid::new_v4();
    let uuid_3 = uuid::Uuid::new_v4();

    let params1: &[(&str, &dyn ToGValue)] = &[
        ("i32_1", &(1 as i32)),
        ("i32_2", &(1 as i32)),
        ("i32_3", &(2 as i32)),
        ("i32_4", &(3 as i32)),
        ("i64_1", &(4 as i64)),
        ("i64_2", &(4 as i64)),
        ("i64_3", &(5 as i64)),
        ("i64_4", &(6 as i64)),
        ("f32_1", &(1.1 as f32)),
        ("f32_2", &(1.1 as f32)),
        ("f32_3", &(2.3 as f32)),
        ("f32_4", &(3.4 as f32)),
    ];

    let params2: &[(&str, &dyn ToGValue)] = &[
        ("f64_1", &(4.4 as f64)),
        ("f64_2", &(4.4 as f64)),
        ("f64_3", &(5.5 as f64)),
        ("f64_4", &(6.6 as f64)),
        ("date_1", &date_1),
        ("date_2", &date_2),
        ("date_3", &date_3),
        ("date_4", &date_4),
        ("uuid_1", &uuid_1),
        ("uuid_2", &uuid_1),
        ("uuid_3", &uuid_2),
        ("uuid_4", &uuid_3),
        ("bool_1", &false),
        ("bool_2", &true),
        ("bool_3", &false),
        ("bool_4", &true),
    ];

    let results1 = graph
        .execute(q1, params1)
        .expect("it should execute addV")
        .filter_map(Result::ok)
        .map(|f| f.take::<Map>())
        .collect::<Result<Vec<Map>, _>>()
        .expect("It should be ok");

    let properties1 = &results1[0];
    let string_list = properties1["name"].clone().take::<Vec<String>>().unwrap();
    assert_eq!(string_list, vec!["name1", "name2", "name2", "name3"]);

    let i32_list = properties1["num1"].clone().take::<Vec<i32>>().unwrap();
    assert_eq!(i32_list, vec![1, 1, 2, 3]);

    let i64_list = properties1["num2"].clone().take::<Vec<i64>>().unwrap();
    assert_eq!(i64_list, vec![4, 4, 5, 6]);

    let f32_list = properties1["float1"].clone().take::<Vec<f32>>().unwrap();
    assert_eq!(f32_list, vec![1.1, 1.1, 2.3, 3.4]);

    let results2 = graph
        .execute(q2, params2)
        .expect("it should execute addV")
        .filter_map(Result::ok)
        .map(|f| f.take::<Map>())
        .collect::<Result<Vec<Map>, _>>()
        .expect("It should be ok");

    let properties2 = &results2[0];

    let f64_list = properties2["double1"].clone().take::<Vec<f64>>().unwrap();
    assert_eq!(f64_list, vec![4.4, 4.4, 5.5, 6.6]);

    let date_list = properties2["date1"]
        .clone()
        .take::<Vec<DateTime<Utc>>>()
        .unwrap();
    assert_eq!(date_list, vec![date_1, date_2, date_3, date_4]);

    let uuid_list = properties2["uuid1"]
        .clone()
        .take::<Vec<uuid::Uuid>>()
        .unwrap();
    assert_eq!(uuid_list, vec![uuid_1, uuid_1, uuid_2, uuid_3]);

    let boolean_list = properties2["bool1"].clone().take::<Vec<bool>>().unwrap();
    assert_eq!(boolean_list, vec![false, true, false, true]);
}

#[test]
fn test_set_cardinality() {
    let graph = graph();

    //split into 2 queries due to the bindings limit

    let q1 = r#"
        g.addV('person')
            .property(set, 'name_set','name1')
            .property(set, 'name_set','name2')
            .property(set, 'name_set','name2')
            .property(set, 'name_set','name3')
            .property(set, 'num1_set', i32_1)
            .property(set, 'num1_set', i32_2)
            .property(set, 'num1_set', i32_3)
            .property(set, 'num1_set', i32_4)
            .property(set, 'num2_set', i64_1)
            .property(set, 'num2_set', i64_2)
            .property(set, 'num2_set', i64_3)
            .property(set, 'num2_set', i64_4)
            .valueMap()"#;

    let q2 = r#"
        g.addV('person')
            .property(set, 'date1_set', date_1)
            .property(set, 'date1_set', date_2)
            .property(set, 'date1_set', date_3)
            .property(set, 'date1_set', date_4)
            .property(set, 'uuid1_set', uuid_1)
            .property(set, 'uuid1_set', uuid_2)
            .property(set, 'uuid1_set', uuid_3)
            .property(set, 'uuid1_set', uuid_4)
            .property(set, 'bool1_set', bool_1)
            .property(set, 'bool1_set', bool_2)
            .property(set, 'bool1_set', bool_3)
            .property(set, 'bool1_set', bool_4)
            .valueMap()"#;

    let date_1 = Utc.timestamp(1, 0);
    let date_3 = Utc.timestamp(2, 0);
    let date_4 = Utc.timestamp(3, 0);

    let uuid_1 = uuid::Uuid::new_v4();
    let uuid_2 = uuid::Uuid::new_v4();
    let uuid_3 = uuid::Uuid::new_v4();

    let params1: &[(&str, &dyn ToGValue)] = &[
        ("i32_1", &(1 as i32)),
        ("i32_2", &(1 as i32)),
        ("i32_3", &(2 as i32)),
        ("i32_4", &(3 as i32)),
        ("i64_1", &(4 as i64)),
        ("i64_2", &(4 as i64)),
        ("i64_3", &(5 as i64)),
        ("i64_4", &(6 as i64)),
    ];

    let params2: &[(&str, &dyn ToGValue)] = &[
        ("date_1", &date_1),
        ("date_2", &date_1),
        ("date_3", &date_3),
        ("date_4", &date_4),
        ("uuid_1", &uuid_1),
        ("uuid_2", &uuid_1),
        ("uuid_3", &uuid_2),
        ("uuid_4", &uuid_3),
        ("bool_1", &false),
        ("bool_2", &true),
        ("bool_3", &false),
        ("bool_4", &true),
    ];

    let results1 = graph
        .execute(q1, params1)
        .expect("it should execute addV")
        .filter_map(Result::ok)
        .map(|f| f.take::<Map>())
        .collect::<Result<Vec<Map>, _>>()
        .expect("It should be ok");

    let properties1 = &results1[0];
    let string_set = properties1["name_set"]
        .clone()
        .take::<HashSet<String>>()
        .unwrap();
    assert_eq!(
        string_set,
        HashSet::from_iter(
            vec![
                "name1".to_string(),
                "name2".to_string(),
                "name3".to_string()
            ]
            .iter()
            .cloned()
        )
    );

    let i32_set = properties1["num1_set"]
        .clone()
        .take::<HashSet<i32>>()
        .unwrap();
    assert_eq!(i32_set, HashSet::from_iter(vec![1, 2, 3].iter().cloned()));

    let i64_set = properties1["num2_set"]
        .clone()
        .take::<HashSet<i64>>()
        .unwrap();
    assert_eq!(i64_set, HashSet::from_iter(vec![4, 5, 6].iter().cloned()));

    let results2 = graph
        .execute(q2, params2)
=======
fn test_inserting_date_with_milisecond_precision() {
    use chrono::offset::TimeZone;
    use chrono::DateTime;
    use chrono::Utc;

    let graph = graph();

    let q = r#"g.addV('person').property('dateTime',dateTime).propertyMap()"#;

    let expected = chrono::Utc.timestamp(1551825863, 0);
    let params: &[(&str, &dyn ToGValue)] = &[("dateTime", &expected)];

    let results = graph
        .execute(q, params)
>>>>>>> 6b0a471d
        .expect("it should execute addV")
        .filter_map(Result::ok)
        .map(|f| f.take::<Map>())
        .collect::<Result<Vec<Map>, _>>()
        .expect("It should be ok");

<<<<<<< HEAD
    let properties2 = &results2[0];

    let date_set = properties2["date1_set"]
        .clone()
        .take::<HashSet<DateTime<Utc>>>()
        .unwrap();
    assert_eq!(
        date_set,
        HashSet::from_iter(vec![date_1, date_3, date_4].iter().cloned())
    );

    let uuid_set = properties2["uuid1_set"]
        .clone()
        .take::<HashSet<uuid::Uuid>>()
        .unwrap();
    assert_eq!(
        uuid_set,
        HashSet::from_iter(vec![uuid_1, uuid_2, uuid_3].iter().cloned())
    );

    let boolean_set = properties2["bool1_set"]
        .clone()
        .take::<HashSet<bool>>()
        .unwrap();
    assert_eq!(
        boolean_set,
        HashSet::from_iter(vec![false, true].iter().cloned())
=======
    let properties = &results[0];

    assert_eq!(1, properties.len());

    assert_eq!(
        &expected,
        properties["dateTime"].get::<List>().unwrap()[0]
            .get::<VertexProperty>()
            .unwrap()
            .get::<DateTime<Utc>>()
            .unwrap()
>>>>>>> 6b0a471d
    );
}

#[test]
fn test_edge_creation() {
    let graph = graph();
    let mark = create_vertex(&graph, "mark");
    let frank = create_vertex(&graph, "frank");

    let edge = create_edge(&graph, &mark, &frank, "knows");

    assert_eq!("knows", edge.label());

    assert_eq!(&mark, edge.out_v());
    assert_eq!(&frank, edge.in_v());

    let edges = graph
        .execute("g.V(identity).outE()", &[("identity", mark.id())])
        .expect("should fetch edge")
        .filter_map(Result::ok)
        .map(|f| f.take::<Edge>())
        .collect::<Result<Vec<Edge>, _>>()
        .expect("It should be ok");

    assert_eq!(1, edges.len());

    let edge = &edges[0];

    assert_eq!("knows", edge.label());

    assert_eq!(&mark, edge.out_v());
    assert_eq!(&frank, edge.in_v());
}

#[test]
fn test_profile() {
    let graph = graph();

    let metrics = graph
        .execute("g.V().limit(1).profile()", &[])
        .expect("should return a profile")
        .filter_map(Result::ok)
        .map(|f| f.take::<TraversalMetrics>())
        .collect::<Result<Vec<_>, _>>()
        .expect("It should be ok");

    assert_eq!(1, metrics.len());

    let t = &metrics[0];

    assert_eq!(true, t.duration() > &0.0);

    let steps = t.metrics();

    assert_ne!(0, steps.len());

    assert_eq!(
        100.0,
        steps
            .iter()
            .map(|s| s.perc_duration())
            .fold(0.0, |acc, x| acc + x)
            .round()
    );
}

#[test]
fn test_explain() {
    let graph = graph();

    let metrics = graph
        .execute("g.V().limit(1).explain()", &[])
        .expect("should return a profile")
        .filter_map(Result::ok)
        .map(|f| f.take::<TraversalExplanation>())
        .collect::<Result<Vec<_>, _>>()
        .expect("It should be ok");

    assert_eq!(1, metrics.len());

    let t = &metrics[0];

    assert_eq!(
        &vec![
            String::from("GraphStep(vertex,[])"),
            String::from("RangeGlobalStep(0,1)")
        ],
        t.original()
    );

    assert_eq!(
        &vec![
            String::from("TinkerGraphStep(vertex,[])"),
            String::from("RangeGlobalStep(0,1)"),
            String::from("ReferenceElementStep")
        ],
        t.final_t()
    );
}

#[test]

fn test_group_count_vertex() {
    let graph = graph();
    let mark = create_vertex(&graph, "mark");
    let frank = create_vertex(&graph, "frank");

    create_edge(&graph, &mark, &frank, "knows");

    let map = graph
        .execute(
            "g.V(identity).out().groupCount()",
            &[("identity", mark.id())],
        )
        .expect("should fetch a groupCount")
        .filter_map(Result::ok)
        .map(|f| f.take::<Map>())
        .collect::<Result<Vec<Map>, _>>()
        .expect("It should be ok");

    assert_eq!(1, map.len());

    let first = &map[0];

    assert_eq!(1, first.len());

    let count = first.get(&frank);

    assert_eq!(Some(&GValue::Int64(1)), count);
}

#[test]

fn test_group_count_edge() {
    let graph = graph();
    let mark = create_vertex(&graph, "mark");
    let frank = create_vertex(&graph, "frank");

    let edge = create_edge(&graph, &mark, &frank, "knows");

    let map = graph
        .execute(
            "g.V(identity).outE().groupCount()",
            &[("identity", mark.id())],
        )
        .expect("should fetch a groupCount")
        .filter_map(Result::ok)
        .map(|f| f.take::<Map>())
        .collect::<Result<Vec<Map>, _>>()
        .expect("It should be ok");

    assert_eq!(1, map.len());

    let first = &map[0];

    assert_eq!(1, first.len());

    let count = first.get(&edge);

    assert_eq!(Some(&GValue::Int64(1)), count);
}

#[test]
#[cfg(feature = "derive")]
fn test_vertex_mapping() {
    let graph = graph();
    use gremlin_client::derive::FromGValue;
    use std::convert::TryFrom;

    let q = r#"
    g.addV('person')
        .property('id',UUID.randomUUID())
        .property('name',name)
        .property('age',age)
        .property('time',time)
        .property('score',score)
        .property('uuid',uuid)
        .property('date',new Date(date))
        .property('dateTime',dateTime)"#;

    let uuid = uuid::Uuid::new_v4();
    let params: &[(&str, &dyn ToGValue)] = &[
        ("age", &22),
        ("time", &(22 as i64)),
        ("name", &"mark"),
        ("score", &3.2),
        ("uuid", &uuid),
        ("dateTime", &chrono::Utc.timestamp(1551825863, 0)),
        ("date", &(1551825863 as i64)),
    ];
    let mark = graph
        .execute(q, params)
        .expect("should create a vertex")
        .filter_map(Result::ok)
        .map(|f| f.take::<Vertex>())
        .collect::<Result<Vec<Vertex>, _>>()
        .expect("It should be ok");

    #[derive(Debug, PartialEq, FromGValue)]
    struct Person {
        name: String,
        age: i32,
        time: i64,
        optional: Option<String>,
    }

    assert_eq!("person", mark[0].label());

    let value_map = graph
        .execute("g.V(identity).valueMap()", &[("identity", mark[0].id())])
        .expect("should fetch valueMap with properties")
        .filter_map(Result::ok)
        .map(|f| Person::try_from(f))
        .collect::<Result<Vec<Person>, _>>()
        .expect("It should be ok");

    assert_eq!(1, value_map.len());

    assert_eq!(
        Person {
            name: String::from("mark"),
            age: 22,
            time: 22,
            optional: None
        },
        value_map[0]
    );
}<|MERGE_RESOLUTION|>--- conflicted
+++ resolved
@@ -275,7 +275,6 @@
 }
 
 #[test]
-<<<<<<< HEAD
 fn test_list_cardinality() {
     let graph = graph();
 
@@ -526,7 +525,43 @@
 
     let results2 = graph
         .execute(q2, params2)
-=======
+        .expect("it should execute addV")
+        .filter_map(Result::ok)
+        .map(|f| f.take::<Map>())
+        .collect::<Result<Vec<Map>, _>>()
+        .expect("It should be ok");
+
+    let properties2 = &results2[0];
+
+    let date_set = properties2["date1_set"]
+        .clone()
+        .take::<HashSet<DateTime<Utc>>>()
+        .unwrap();
+    assert_eq!(
+        date_set,
+        HashSet::from_iter(vec![date_1, date_3, date_4].iter().cloned())
+    );
+
+    let uuid_set = properties2["uuid1_set"]
+        .clone()
+        .take::<HashSet<uuid::Uuid>>()
+        .unwrap();
+    assert_eq!(
+        uuid_set,
+        HashSet::from_iter(vec![uuid_1, uuid_2, uuid_3].iter().cloned())
+    );
+
+    let boolean_set = properties2["bool1_set"]
+        .clone()
+        .take::<HashSet<bool>>()
+        .unwrap();
+    assert_eq!(
+        boolean_set,
+        HashSet::from_iter(vec![false, true].iter().cloned())
+    );
+}
+
+#[test]
 fn test_inserting_date_with_milisecond_precision() {
     use chrono::offset::TimeZone;
     use chrono::DateTime;
@@ -541,42 +576,11 @@
 
     let results = graph
         .execute(q, params)
->>>>>>> 6b0a471d
         .expect("it should execute addV")
         .filter_map(Result::ok)
         .map(|f| f.take::<Map>())
         .collect::<Result<Vec<Map>, _>>()
         .expect("It should be ok");
-
-<<<<<<< HEAD
-    let properties2 = &results2[0];
-
-    let date_set = properties2["date1_set"]
-        .clone()
-        .take::<HashSet<DateTime<Utc>>>()
-        .unwrap();
-    assert_eq!(
-        date_set,
-        HashSet::from_iter(vec![date_1, date_3, date_4].iter().cloned())
-    );
-
-    let uuid_set = properties2["uuid1_set"]
-        .clone()
-        .take::<HashSet<uuid::Uuid>>()
-        .unwrap();
-    assert_eq!(
-        uuid_set,
-        HashSet::from_iter(vec![uuid_1, uuid_2, uuid_3].iter().cloned())
-    );
-
-    let boolean_set = properties2["bool1_set"]
-        .clone()
-        .take::<HashSet<bool>>()
-        .unwrap();
-    assert_eq!(
-        boolean_set,
-        HashSet::from_iter(vec![false, true].iter().cloned())
-=======
     let properties = &results[0];
 
     assert_eq!(1, properties.len());
@@ -588,7 +592,6 @@
             .unwrap()
             .get::<DateTime<Utc>>()
             .unwrap()
->>>>>>> 6b0a471d
     );
 }
 
